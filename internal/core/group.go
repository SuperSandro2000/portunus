/*******************************************************************************
* Copyright 2019 Stefan Majewsky <majewsky@gmx.net>
* SPDX-License-Identifier: GPL-3.0-only
* Refer to the file "LICENSE" for details.
*******************************************************************************/

package core

import (
	"encoding/json"
	"sort"
	"strconv"

	"github.com/sapcc/go-bits/errext"
)

// Group represents a single group of users. Membership in a group implicitly
// grants its Permissions to all users in that group.
type Group struct {
	Name             string           `json:"name"`
	LongName         string           `json:"long_name"`
	MemberLoginNames GroupMemberNames `json:"members"`
	Permissions      Permissions      `json:"permissions"`
	PosixGID         *PosixID         `json:"posix_gid,omitempty"`
}

<<<<<<< HEAD
// Cloned returns a deep copy of this group.
=======
// Key implements the Object interface.
func (g Group) Key() string {
	return g.Name
}

// Cloned implements the Object interface.
>>>>>>> c20d13bc
func (g Group) Cloned() Group {
	logins := g.MemberLoginNames
	g.MemberLoginNames = make(GroupMemberNames)
	for name, isMember := range logins {
		if isMember {
			g.MemberLoginNames[name] = true
		}
	}
	if g.PosixGID != nil {
		val := *g.PosixGID
		g.PosixGID = &val
	}
	return g
}

// ContainsUser checks whether this group contains the given user.
func (g Group) ContainsUser(u User) bool {
	return g.MemberLoginNames[u.LoginName]
}

// GroupMemberNames is the type of Group.MemberLoginNames.
type GroupMemberNames map[string]bool

// MarshalJSON implements the json.Marshaler interface.
func (g GroupMemberNames) MarshalJSON() ([]byte, error) {
	names := make([]string, 0, len(g))
	for name, isMember := range g {
		if isMember {
			names = append(names, name)
		}
	}
	sort.Strings(names)
	return json.Marshal(names)
}

// UnmarshalJSON implements the json.Unmarshaler interface.
func (g *GroupMemberNames) UnmarshalJSON(data []byte) error {
	var names []string
	err := json.Unmarshal(data, &names)
	if err != nil {
		return err
	}
	*g = make(map[string]bool)
	for _, name := range names {
		(*g)[name] = true
	}
	return nil
}

// FieldRef returns a FieldRef that can be used to build validation errors.
func (g Group) FieldRef(field string) FieldRef {
	return FieldRef{
		ObjectType: "group",
		ObjectName: g.Name,
		FieldName:  field,
	}
}

// Checks the individual attributes of this Group. Relationships and uniqueness
// are checked in Database.Validate().
func (g Group) validateLocal() (errs errext.ErrorSet) {
	ref := g.FieldRef("name")
	errs.Add(ref.WrapFirst(
		MustNotBeEmpty(g.Name),
		MustNotHaveSurroundingSpaces(g.Name),
		MustBePosixAccountName(g.Name),
	))

	ref = g.FieldRef("long_name")
	errs.Add(ref.WrapFirst(
		MustNotBeEmpty(g.LongName),
		MustNotHaveSurroundingSpaces(g.LongName),
	))

	return
}

////////////////////////////////////////////////////////////////////////////////

// PosixID represents a POSIX user or group ID.
type PosixID uint16

func (id PosixID) String() string {
	return strconv.FormatUint(uint64(id), 10)
}<|MERGE_RESOLUTION|>--- conflicted
+++ resolved
@@ -24,16 +24,12 @@
 	PosixGID         *PosixID         `json:"posix_gid,omitempty"`
 }
 
-<<<<<<< HEAD
-// Cloned returns a deep copy of this group.
-=======
 // Key implements the Object interface.
 func (g Group) Key() string {
 	return g.Name
 }
 
 // Cloned implements the Object interface.
->>>>>>> c20d13bc
 func (g Group) Cloned() Group {
 	logins := g.MemberLoginNames
 	g.MemberLoginNames = make(GroupMemberNames)
